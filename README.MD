# NorthAdmin

<<<<<<< HEAD
Easy-to-setup PWA Admin Panel solution based on FastAPI, async SQLAlchemy and pre-render Swelte UI.


## Requirements

 - Python 3.12+
- [FastAPI](https://github.com/tiangolo/fastapi) and [SQLAlclhemy](https://github.com/sqlalchemy/sqlalchemy)
 - Any async DB driver like [AsyncPG](https://github.com/MagicStack/asyncpg)
 - Any ASGI Python server like [Uvicorn](https://github.com/encode/uvicorn)

## Key benefits

 - **Easy to integrate** - The amount of code that needs to be completed for the integration of the admin panel is minimal.
 - **Fast** - NorthAdmin using async DB drivers and Swelte as UI framework to make admin panel as fast as possible.
 - **PWA** - Similar solutions are offered by SSR, which is slower, less convenient and creates additional load on the server.
 - **Flexibility** - We can create almost any filters to expand the functionality of the admin panel.

## Example

Let's assume that we have project with:

 - Postgres
 - Some SQLAlchemy models 

In this example we prefer to use AsyncPG as driver.

### Install NorthAdmin

**Poetry**:

```bash
poetry add sqlalchemy asyncpg uvicorn north_admin
```

**PIP**

```bash
pip3 install sqlalchemy asyncpg uvicorn north_admin
pip3 freezee -> requirements.txt
```

### Add NorthAdmin in projects

For example, this is our `User` table (`app/models/user.py`):

```python
from datetime import datetime as dt

from app.core.db import Base


class User(Base):
    __tablename__ = 'users'

    id: Mapped[int] = mapped_column(primary_key=True)
    email: Mapped[str] = mapped_column(unique=True, nullable=False, index=True)
    password: Mapped[str] = mapped_column(nullable=False)
    fullname: Mapped[str] = mapped_column(nullable=True)
    is_active: Mapped[bool] = mapped_column(default=False)
    is_admin: Mapped[bool] = mapped_column(default=False)
    created_at: Mapped[dt] = mapped_column(default=dt.now, server_default=func.current_timestamp())
```

And `Post` table (`app/models/post.py`)

```python
from datetime import datetime as dt

from sqlalchemy import ForeignKey, String
from sqlalchemy.dialects.postgresql import ARRAY

from app.core.db import Base



class Post(Base):
    __tablename__ = 'posts'

    id: Mapped[int] = mapped_column(primary_key=True)
    user_id: Mapped[int] = mapped_column(ForeignKey('users.id'), nullable=False)
    tags: Mapped[list[int]] = mapped_column(ARRAY(String), nullable=True)
    text: Mapped[str] = mapped_column(nullable=False)
    is_published: Mapped[bool] = mapped_column(default=False)
    created_at: Mapped[dt] = mapped_column(default=dt.now, server_default=func.current_timestamp())
```

Suppose we need the ability:
 - to view a list of users
 - to get detailed information about each of them
 - soft delete (block) them
 - Create, view, get_list, update, delete and soft delete a posts

So, here an out `app/admin.py` file:

```python
from datetime import datetime as dt

from sqlalchemy import bindparam, and_, select
from sqlalchemy.ext.asyncio import AsyncSession
from north_admin import (
    NorthAdmin,
    FilterGroup,
    Filter,
    FieldType,
    AdminRouter,
    AdminMethods,
    AuthProvider,
)
from north_admin.types import ModelType

from app.models.user import User
from app.models.post import Post


class AdminAuthProvider(AuthProvider):
    async def login(
        self,
        session: AsyncSession,
        login: str,
        password: str,
    ) -> ModelType | None:
        query = (
            select(User)
            .filter(User.email == login)
            .filter(User.is_admin.is_(True))
        )

        return await session.scalar(query)

    async def get_user_by_id(
        self,
        session: AsyncSession,
        user_id: int | str,
    ) -> ModelType | None:
        query = (
            select(User)
            .filter(User.id == user_id)
            .filter(User.is_admin.is_(True))
        )

        return await session.scalar(query)


admin_app = NorthAdmin(
    sqlalchemy_uri='postgresql+asyncpg://postgres:@127.0.0.1:5432/north_admin_test_app',
    jwt_secket_key='JNBjdejjn!w443@wer',
    auth_provider=AdminAuthProvider,
)

user_get_columns = [User.id, User.email, User.fullname, User.is_active, User.created_at]

admin_app.add_admin_routes(
    AdminRouter(
        model=User,
        model_title='Users',
        enabled_methods=[AdminMethods.GET_ONE, AdminMethods.GET_LIST, AdminMethods.SOFT_DELETE],
        pkey_column=User.id,
        soft_delete_column=User.is_active,
        get_columns=user_get_columns,
        list_columns=user_get_columns,
        filters=[
            FilterGroup(
                query=(
                    and_(
                        User.created_at > dt.now().replace(hour=0, minute=0, second=0),
                        bindparam('created_today_param'),
                    )
                ),
                filters=[
                    Filter(
                        bindparam='created_today_param',
                        title='Created today',
                        field_type=FieldType.BOOLEAN,
                    ),
                ],
            ),
            FilterGroup(
                query=(User.created_at > bindparam('created_after_gt')),
                filters=[
                    Filter(
                        bindparam='created_after_gt',
                        title='Created after',
                        field_type=FieldType.DATETIME,
                    )
                ],
            ),
        ]
    )
)

admin_app.add_admin_routes(
    model=Post,
    model_title='Posts',
    pkey_column=Post.id,
    soft_delete_column=Post.is_published,
)

```

And also we need to setup admin panel in FastAPI main file (e.q. `app/app.py`)

```python
from north_admin import setup_admin

from app.admin import admin_app


setup_admin(
    app=app,
    admin_app=admin_app,
)
```

### Let's take a look at what's going on here

- Firstly, we create `AdminAuthProvider`, what must implement two methods - `login` and `get_user_id`

- Next we create `NorthAdmin` application with 3 required parameters (`sqlalchemy_uri`, `jwt_secket_key` and `auth_provider` - we just created it before)

- Now we can add admin page to our admin panel (`add_admin_routes` methods)

Let`s take a look at parameters:

 - `model` - SQLAlchemy model we want to administrate (**required**)
 - `model_title` - Verbose title (displayed in UI). By default generate from `model`
 - `emoji` - Emoji displayed near to model name in UI. By default - random emoji.
 - `enabled_methods` - List of actions, awailable in admin panel (`GET_LIST`, `GET_ONE`, `CREATE`, `UPDATE`, `DELETE`, `SOFT_DELETE`). By default all ot them.
 - `pkey_column` - Primary Key column. By default `model.id`
 - `list_columns` - Columns displayed when displaying a list of `model` items in UI. By default - all columns. 
 - `get_columns` - Similary for viewing one item. By default - all columns.
 - `create_columns` - Similary for creatine new item. By default - all non-key columns.
 - `update_columns` - Similary for updatings existing item. By default - all non-key columns.
 - `soft_delete_column` - Boolean SQLAlchemy column. When soft deleting (blocking) item, it set to `False`, is restoring to `True`. **Required**, if you have `SOFT_DELETE` in `enabled_methods`
 - `sortable_columns` - List of SQLAclehmy columns, A list of columns to which we can apply sorting in the UI. By default - all key column. (See `sort_by` params in list method)
 - `filters` - list of `FilterGroup` object. By default no filters applied.


### Filters

Filters are represented by `FilterGroup` and `Filter` classes

`FilterGroup` contains SQLAlchemy query with some `bind_params`.

Value of `bind_params` is represented in `Filter` `title` field and this is exactly the parameter that the front-end will.

Also `Filter` object contains name of filter in UI (`title`) and UI type (`field_type`)

In our case, we will see two filters in the admin panel:

 - Checkbox `Created Today`
 - Date-picker `Created After`

Awailable `FieldType`: `INTEGER`, `BOOLEAN` (checkbox), `FLOAT`, `STRING`, `ENUM` (listpicker), `DATETIME` (datetime picker), `ARRAY` (several string input)


**Filter system it may seem confusing (overcomplex) at the beginning, but it gives unlimited variability of implemented filters.**

### Result

Restart FastAPI application and **admin panel is ready**.

E.q. we running app with Uvicorn on http://127.0.0.1 we have:

 - Admin Panel UI in http://127.0.0.1/admin/
 - Admin Panel API in http://127.0.0.1/admin/api/
 - Swagger in http://127.0.0.1/admin/docs/

Create user with `is_admin=True` flag, check out Swagger and **enjoy using your new admin panel**.
=======
Easy-to-setup FastAPI Admin Panel using async SQLAlchemy + Pre-render Swelte App
>>>>>>> bc44727d
<|MERGE_RESOLUTION|>--- conflicted
+++ resolved
@@ -1,6 +1,5 @@
 # NorthAdmin
 
-<<<<<<< HEAD
 Easy-to-setup PWA Admin Panel solution based on FastAPI, async SQLAlchemy and pre-render Swelte UI.
 
 
@@ -268,7 +267,4 @@
  - Admin Panel API in http://127.0.0.1/admin/api/
  - Swagger in http://127.0.0.1/admin/docs/
 
-Create user with `is_admin=True` flag, check out Swagger and **enjoy using your new admin panel**.
-=======
-Easy-to-setup FastAPI Admin Panel using async SQLAlchemy + Pre-render Swelte App
->>>>>>> bc44727d
+Create user with `is_admin=True` flag, check out Swagger and **enjoy using your new admin panel**.